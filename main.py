import logging
import os
import time

from util.Api import ApiClient
from util.Config import ConfigManager
from util.MessagePush import MessagePusher

# 配置日志
logging.basicConfig(
    format="[%(asctime)s] %(name)s %(levelname)s: %(message)s",
    level=logging.INFO,
    datefmt="%Y-%m-%d %I:%M:%S"
)
logger = logging.getLogger("MainModule")

USER_DIR = os.path.join(os.path.dirname(__file__), "user")


def get_api_client(config: ConfigManager) -> ApiClient:
    """获取配置好的ApiClient实例。

    如果本地不存在用户Token或实习计划ID，执行登录或获取实习计划的操作。

    :param config: 配置管理器实例。
    :type config: ConfigManager

    :return: 配置好的ApiClient实例。
    :rtype: ApiClient
    """
    api_client = ApiClient(config)
    if not config.get_user_info('token'):
        api_client.login()
    if not config.get_plan_info('planId'):
        api_client.fetch_internship_plan()
    else:
        logger.info("使用本地数据")
    return api_client


def run(config: ConfigManager) -> None:
    """执行打卡流程。

    根据当前打卡类型（上班或下班）切换状态并提交打卡信息。
    处理异常并根据配置发送推送消息。

    :param config: 配置管理器实例。
    :type config: ConfigManager
    """
    try:
        api_client = get_api_client(config)
        checkin_info = toggle_checkin_type(api_client.get_checkin_info())
        user_name = config.get_user_info('nikeName')
        logger.info(f'用户 {user_name} 开始签到')
<<<<<<< HEAD
        api_client.submit_clock_in(checkin_info)
        title = f"工学云打卡成功"
        message = (f"姓名：{user_name}\n\n 打卡类型：{checkin_info['type']}\n\n"
                   f"打卡时间：{time.strftime('%Y-%m-%d %H:%M:%S', time.localtime())}\n\n"
                   f"打卡地点：{config.get_config('address')}\n\n"
                   f"上次打卡时间：{checkin_info.get('createTime')}\n\n"
                   f"上次打卡地点：{checkin_info.get('address')}\n\n"
                   "日报：未开启此功能\n\n周报：未到周报提交时间\n\n月报：未到月报提交时间"
                   )
        logger.info(title)
=======

        print(api_client.get_job_info())

        # 提交打卡信息
        #api_client.submit_clock_in(checkin_info)
        message = (
            f"姓名：{user_name}\n\n"
            f"打卡类型：{checkin_info['type']}\n\n"
            f"打卡时间：{time.strftime('%Y-%m-%d %H:%M:%S', time.localtime())}\n\n"
            f"打卡地点：{config.get_config('address')}\n\n"
            f"上次打卡时间：{checkin_info.get('createTime')}\n\n"
            f"上次打卡地点：{checkin_info.get('address')}\n\n"
        )
        logger.info("工学云签到成功")

        # 提交日报、周报、月报
        if config.get_config("is_submit_daily"):
            message += submit_daily_report(api_client)
        else:
            logger.info("用户未开启日报提交")
            message += "日报：用户未开启此功能\n\n"

        if config.get_config("is_submit_weekly"):
            message += submit_weekly_report(config, api_client)
        else:
            logger.info("用户未开启周报提交")
            message += "周报：用户未开启此功能\n\n"

        if config.get_config("is_submit_monthly"):
            message += submit_monthly_report(config, api_client)
        else:
            logger.info("用户未开启月报提交")
            message += "月报：用户未开启此功能\n\n"
>>>>>>> beee1259

    except Exception as e:
        logger.error(f"运行时出现异常: {e}")
        message = f"运行时出现异常：{str(e)}"
        push_notification(config, "工学云打卡失败", message)
    else:
        push_notification(config, "工学云打卡成功", message)

    logger.info("--------------------------")


def toggle_checkin_type(checkin_info: dict) -> dict:
    """切换打卡类型"""
    checkin_info['type'] = 'END' if checkin_info.get('type') == 'START' else 'START'
    return checkin_info


def submit_daily_report(api_client: ApiClient) -> str:
    """提交日报"""
    report_info = {
        'title': f'第{api_client.get_submitted_reports_count("day") + 1}天日报',
        'content': '',
        'attachments': '',
        'reportType': 'day',
        'reportTime': time.strftime('%Y-%m-%d %H:%M:%S', time.localtime())
    }
    api_client.submit_report(report_info)
    return f"日报：第{api_client.get_submitted_reports_count('day') + 1}天日报已提交\n\n"


def submit_weekly_report(config: ConfigManager, api_client: ApiClient) -> str:
    """提交周报"""
    if config.get_config("submit_weekly_time") == ('7' if time.strftime('%w') == '0' else time.strftime('%w')):
        weeks = api_client.get_weeks_date()
        report_info = {
            'title': f"第{api_client.get_submitted_reports_count('week') + 1}周周报",
            'content': '',
            'attachments': '',
            'reportType': 'week',
            'endTime': weeks.get('endTime'),
            'startTime': weeks.get('startTime'),
            'weeks': f"第{api_client.get_submitted_reports_count('week') + 1}周"
        }
        api_client.submit_report(report_info)
        return f"周报：第{api_client.get_submitted_reports_count('week') + 1}周周报已提交\n\n"
    else:
        logger.info("未到周报提交时间")
        return "周报：未到周报提交时间\n\n"


def submit_monthly_report(config: ConfigManager, api_client: ApiClient) -> str:
    """提交月报"""
    if config.get_config("submit_monthly_time") == time.strftime('%d'):
        report_info = {
            'title': f"第{api_client.get_submitted_reports_count('week') + 1}月月报",
            'content': '',
            'attachments': '',
            'yearmonth': time.strftime('%Y-%m', time.localtime()),
            'reportType': 'month',
        }
        api_client.submit_report(report_info)
        return f"月报：第{api_client.get_submitted_reports_count('week') + 1}月月报已提交\n\n"
    else:
        logger.info("未到月报提交时间")
        return "月报：未到月报提交时间\n\n"


def push_notification(config: ConfigManager, title: str, message: str) -> None:
    """发送推送消息"""
    push_key = config.get_config('pushKey')
    push_type = config.get_config('pushType')

    if push_key and push_type:
        pusher = MessagePusher(push_key, push_type)
        #pusher.push(title, message)
    else:
        logger.info("用户未配置推送")


def main() -> None:
    """程序主入口，执行打卡程序。

    遍历用户目录中的配置文件，依次执行打卡流程，并记录程序的开始和结束信息。
    """
    logger.info("工学云打卡开始")

    json_files = [f for f in os.listdir(USER_DIR) if f.endswith('.json')]
    if not json_files:
        logger.info("打卡文件未配置")
        return

    for filename in json_files:
        run(ConfigManager(os.path.join(USER_DIR, filename)))

    logger.info("工学云打卡结束")


if __name__ == '__main__':
    main()<|MERGE_RESOLUTION|>--- conflicted
+++ resolved
@@ -52,18 +52,6 @@
         checkin_info = toggle_checkin_type(api_client.get_checkin_info())
         user_name = config.get_user_info('nikeName')
         logger.info(f'用户 {user_name} 开始签到')
-<<<<<<< HEAD
-        api_client.submit_clock_in(checkin_info)
-        title = f"工学云打卡成功"
-        message = (f"姓名：{user_name}\n\n 打卡类型：{checkin_info['type']}\n\n"
-                   f"打卡时间：{time.strftime('%Y-%m-%d %H:%M:%S', time.localtime())}\n\n"
-                   f"打卡地点：{config.get_config('address')}\n\n"
-                   f"上次打卡时间：{checkin_info.get('createTime')}\n\n"
-                   f"上次打卡地点：{checkin_info.get('address')}\n\n"
-                   "日报：未开启此功能\n\n周报：未到周报提交时间\n\n月报：未到月报提交时间"
-                   )
-        logger.info(title)
-=======
 
         print(api_client.get_job_info())
 
@@ -97,7 +85,6 @@
         else:
             logger.info("用户未开启月报提交")
             message += "月报：用户未开启此功能\n\n"
->>>>>>> beee1259
 
     except Exception as e:
         logger.error(f"运行时出现异常: {e}")
